--- conflicted
+++ resolved
@@ -3,7 +3,6 @@
 History
 -------
 
-<<<<<<< HEAD
 0.8.0 (2013-12-04)
 ~~~~~~~~~~~~~~~~~~
 
@@ -13,7 +12,7 @@
   of datasets generated using --max-categories option.
 - Fixing problem with --max-categories when the categorical field is not
   a preferred field of the dataset.
-=======
+
 0.7.2 (2013-12-20)
 ~~~~~~~~~~~~~~~~~~
 
@@ -24,7 +23,6 @@
 
 - Bug fixing: multi-label predictions failed when the --ensembles option
   is used to provide the ensemble information
->>>>>>> 902557e0
 
 0.7.0 (2013-11-24)
 ~~~~~~~~~~~~~~~~~~

--- conflicted
+++ resolved
@@ -3,7 +3,12 @@
 History
 -------
 
-<<<<<<< HEAD
+0.4.2 (2013-10-08)
+~~~~~~~~~~~~~~~~~~
+
+- Adapting to predictions issued by the high performance prediction server and
+  the 0.8.1 version of the python bindings.
+
 0.4.1 (2013-10-02)
 ~~~~~~~~~~~~~~~~~~
 
@@ -11,13 +16,6 @@
 - Bug fixing: in evaluation mode, evaluation for --dataset and
   --number-of-models > 1 did not select the 20% hold out instances to test the
   generated ensemble.
-=======
-0.4.1 (2013-10-08)
-~~~~~~~~~~~~~~~~~~
-
-- Adapting to predictions issued by the high performance prediction server used
-  in the 0.8.1 version of the python bindings.
->>>>>>> 4dc0149c
 
 0.4.0 (2013-08-15)
 ~~~~~~~~~~~~~~~~~~

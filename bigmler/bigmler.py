#!/usr/bin/env python
#
# Copyright 2012 BigML
#
# Licensed under the Apache License, Version 2.0 (the "License"); you may
# not use this file except in compliance with the License. You may obtain
# a copy of the License at
#
#     http://www.apache.org/licenses/LICENSE-2.0
#
# Unless required by applicable law or agreed to in writing, software
# distributed under the License is distributed on an "AS IS" BASIS, WITHOUT
# WARRANTIES OR CONDITIONS OF ANY KIND, either express or implied. See the
# License for the specific language governing permissions and limitations
# under the License.


"""BigMLer - A Higher Level API to BigML's API

# Basic usage
python bigmler.py \
    --train data/iris.csv \
    --test data/test_iris.csv
    --no-test-header

# Create an 10-model ensemble using bagging
python bigmler.py
    --train train.csv \
    --output submission.csv \
    --objective 0 \
    --types types.txt \
    --name 'Iris Ensemble' \
    --number_of_models 10 \
    --sample_rate 0.75 \
    --replacement \
    --tag my_ensemble

# Make predictions using models tagged with my_ensemble
python bigmler.py \
    --model_tag my_ensemble \
    --test test.csv
    --no-test-header

"""
import sys
import os
import datetime
import argparse
import csv
import fileinput
import ast

try:
    import simplejson as json
except ImportError:
    import json

import bigml.api
from bigml.multimodel import MultiModel
from bigml.multimodel import combine_predictions
from bigml.fields import Fields
from bigml.util import slugify

def read_description(path):
    """Reads a text description from a file.

    """
    lines = ''
    for line in fileinput.input([path]):
        lines += line
    return lines


def read_field_names(path):
    """Reads field names from a file to update source field names.

    A column number and a name separated by a comma per line.

    For example:

    0, 'first name'
    1, 'last name'

    """
    field_names = {}
    for line in fileinput.input([path]):
        try:
            pair = ast.literal_eval(line)
            field_names.update({
                pair[0]: pair[1]})
        except SyntaxError:
            pass
    return field_names


def read_types(path):
    """Types to update source fields types.

    A column number and type separated by a comma per line.

    For example:

    0, 'categorical'
    1, 'numeric'

    """
    types_dict = {}
    for line in fileinput.input([path]):
        try:
            pair = ast.literal_eval(line)
            types_dict.update({
                pair[0]: pair[1]})
        except SyntaxError:
            pass
    return types_dict


def read_models(path):
    """Reads model ids from a file.

    For example:

    model/50974922035d0706da00003d
    model/509748b7035d0706da000039
    model/5097488b155268377a000059

    """
    models = []
    for line in fileinput.input([path]):
        models.append(line.rstrip())
    return models

def read_dataset(path):
    """Reads dataset id from a file.

    For example:

    dataset/50978822035d0706da000069

    """
    datasets = []
    for line in fileinput.input([path]):
        datasets.append(line.rstrip())
    return datasets[0]


def read_json_filter(path):
    """Reads a json filter from a file.

    For example:

    [">", 3.14, ["field", "000002"]]

    """
    json_data = open(path)
    json_filter = json.load(json_data)
    json_data.close()
    return json_filter


def read_lisp_filter(path):
    """Reads a lisp filter from a file.

    For example:

    (> (/ (+ (- (field "00000") 4.4)
            (field 23)
            (* 2 (field "Class") (field "00004")))
       3)
       5.5)

    """
    return read_description(path)


def list_source_ids(api, query_string):
    """Lists BigML sources filtered by `query_string`.

    """
    sources = api.list_sources(query_string)
    return ([] if sources['objects'] is None else
            [obj['resource'] for obj in sources['objects']])


def list_dataset_ids(api, query_string):
    """Lists BigML datasets filtered by `query_string`.

    """
    datasets = api.list_datasets(query_string)
    return ([] if datasets['objects'] is None else
            [obj['resource'] for obj in datasets['objects']])


def list_model_ids(api, query_string):
    """Lists BigML models filtered by `query_string`.

    """
    models = api.list_models(query_string)
    return ([] if models['objects'] is None else
            [obj['resource'] for obj in models['objects']])


def list_prediction_ids(api, query_string):
    """Lists BigML predictions filtered by `query_string`.

    """
    predictions = api.list_predictions(query_string)
    return ([] if predictions['objects'] is None else
            [obj['resource'] for obj in predictions['objects']])


def predict(test_set, test_set_header, models, fields, output,
            objective_field, remote=False):
    """Computes a prediction for each entry in the `test_set`


    """
    try:
        test_reader = csv.reader(open(test_set, "U"))
    except IOError:
        sys.exit("Error: cannot read test test")

    if test_set_header:
        test_reader.next()
    check_dir(output)
    output = open(output, 'w', 0)
    if remote:
        for row in test_reader:
            predictions = []
            input_data = fields.pair(row, objective_field)

            for model in models:
                prediction = api.create_prediction(model, input_data,
                                                   by_name=False, wait_time=0)
                predictions.append(prediction['object']['prediction']
                                   [prediction['object']
                                   ['objective_fields'][0]])
            output.write("%s\n" % combine_predictions(predictions).encode("utf-8"))
            output.flush()
    else:
        local_model = MultiModel(models)
        for row in test_reader:
            input_data = fields.pair(row, objective_field)
            prediction = local_model.predict(input_data)
            output.write("%s\n" % prediction.encode("utf-8"))
            output.flush()
    output.close()


def compute_output(api, args, training_set, test_set=None, output=None,
                   objective_field=None,
                   description=None,
                   field_names=None,
                   types=None,
                   dataset_fields=None,
                   model_fields=None,
                   name=None, training_set_header=True,
                   test_set_header=True, model_ids=None):
    """ Creates one or models using the `training_set` or uses the ids
    of previous created BigML models to make predictions for the `test_set`.

    """
    source = None
    dataset = None
    model = None
    models = None
    fields = None

    path = check_dir(output)
    csv_properties = {}

    # If neither a previous source, dataset or model are provided.
    # we create a new one
    if (training_set and not args.source and not args.dataset and
            not args.model and not args.models):
        source_args = {
            "name": name,
            "description": description,
            "category": args.category,
            "tags": args.tag,
            "source_parser": {"header": training_set_header}}
        source = api.create_source(training_set, source_args,
                                   progress_bar=args.progress_bar)
<<<<<<< HEAD
        source = api.check_resource(source, api.get_source)

        fields = Fields(source['object']['fields'],
                        source['object']['source_parser']['missing_tokens'],
                        source['object']['source_parser']['locale'])
=======
>>>>>>> e334ed1a

    # If a source is provided, we retrieve it.
    elif args.source:
        source = api.get_source(args.source)

    # If we already have source, we check that is finished and extract the
    # fields, and update them if needed.
    if source:
        source = api.check_resource(source, api.get_source)
        csv_properties = {'missing_tokens':
                          source['object']['source_parser']['missing_tokens'],
                          'data_locale':
                          source['object']['source_parser']['locale']}

        fields = Fields(source['object']['fields'], **csv_properties)
        update_fields = {}
        if field_names:
            for (column, value) in field_names.iteritems():
                update_fields.update({
                    fields.field_id(column): {'name': value}})
            source = api.update_source(source, {"fields": update_fields})

        update_fields = {}
        if types:
            for (column, value) in types.iteritems():
                update_fields.update({
                    fields.field_id(column): {'optype': value}})
            source = api.update_source(source, {"fields": update_fields})
        source_file = open(path + '/source', 'w', 0)
        source_file.write("%s\n" % source['resource'])
        source_file.write("%s\n" % source['object']['name'])
        source_file.flush()
        source_file.close()

    # If we have a source but not dataset or model has been provided, we
    # create a new dataset if the no_dataset option isn't set up.
    if (source and not args.dataset and not args.model and not model_ids and
            not args.no_dataset):
        dataset_args = {
            "name": name,
            "description": description,
            "tags": args.tag
        }

        if args.json_filter:
            dataset_args.update(json_filter=args.json_filter)
        elif args.lisp_filter:
            dataset_args.update(lisp_filter=args.lisp_filter)

        # This needs to be changed with the newest version of Wintermute
        # Use input_fields instead of fields
        update_fields = {}
        if dataset_fields:
            for name in dataset_fields:
                update_fields.update({
                    fields.field_id(name): {'name': name}})
            dataset_args.update(fields=update_fields)

        dataset = api.create_dataset(source, dataset_args)
        dataset_file = open(path + '/dataset', 'w', 0)
        dataset_file.write("%s\n" % dataset['resource'])
        dataset_file.flush()
        dataset_file.close()

    # If a dataset is provided, let's retrieve it.
    elif args.dataset:
        dataset = api.get_dataset(args.dataset)

    # If we already have a dataset, we check the status and get the fields if
    # we hadn't them yet.
    if dataset:
        dataset = api.check_resource(dataset, api.get_dataset)
        if args.public_dataset:
            dataset = api.update_dataset(dataset, {"private": False})
        fields = Fields(dataset['object']['fields'], **csv_properties)

    # If we have a dataset but not a model, we create the model if the no_model
    # flag hasn't been set up.
    if (dataset and not args.model and not model_ids and not args.no_model):
        model_args = {
            "name": name,
            "description": description,
            "tags": args.tag
        }
        if not objective_field is None:
            model_args.update({"objective_field":
                               fields.field_id(objective_field)})

        update_fields = []
        if model_fields:
            for name in model_fields:
                update_fields.append(fields.field_id(name))
            model_args.update(input_fields=update_fields)

        model_args.update(sample_rate=args.sample_rate,
                          replacement=args.replacement,
                          randomize=args.randomize)
        model_ids = []
        model_file = open(path + '/models', 'w', 0)
        last_model = None
        for i in range(1, args.number_of_models + 1):
            if i > args.max_parallel_models:
                api.check_resource(last_model, api.get_model)
            model = api.create_model(dataset, model_args)
            last_model = model
            model_ids.append(model['resource'])
            model_file.write("%s\n" % model['resource'])
            model_file.flush()
        model_file.close()

    # If a model is provided, we retrieve it.
    elif args.model:
        model = api.get_model(args.model)

    if model_ids:
        models = []
        for model in model_ids:
            model = api.check_resource(model, api.get_model)
            models.append(model)
        model = models[0]

    # We check that the model is finished and get the fields if haven't got
    # them yet.
    if model:
        model = api.check_resource(model, api.get_model)
        if args.black_box:
            model = api.update_model(model, {"private": False})
        if args.white_box:
            model = api.update_model(model, {"private": False, "white_box":
                True})
        fields = Fields(model['object']['model']['fields'], **csv_properties)

    if model and not models:
        models = [model]

    if models and test_set:
        predict(test_set, test_set_header, models, fields, output,
                objective_field, args.remote)

def delete(api, delete_list):
    """ Deletes the resources given in the list.

    """

    DELETE = {bigml.api.SOURCE_RE: api.delete_source,
              bigml.api.DATASET_RE: api.delete_dataset,
              bigml.api.MODEL_RE: api.delete_model,
              bigml.api.PREDICTION_RE: api.delete_prediction}
    for resource_id in delete_list:
        for resource_type in DELETE:
            try:
                bigml.api.get_resource(resource_type, resource_id)
                DELETE[resource_type](resource_id)
                break
            except ValueError:
                pass

def check_dir(path):
    """Creates a directory if it doesn't exist
    """
    directory = os.path.dirname(path)
    if not os.path.exists(directory):
        os.makedirs(directory)
    return directory

def main(args=sys.argv[1:]):
    # Date and time in format SunNov0412_120510 to name and tag resources
    NOW = datetime.datetime.now().strftime("%a%b%d%g_%H%M%S")

    parser = argparse.ArgumentParser(
        description="A higher level API to BigML's API.",
        epilog="Happy predictive modeling!")

    # Shows log info for each https request.
    parser.add_argument('--debug',
                        action='store_true',
                        help="Activate debug level")

    # Uses BigML dev environment. Sizes must be under 1MB though.
    parser.add_argument('--dev',
                        action='store_true',
                        dest='dev_mode',
                        help="""Compute a test output using BigML FREE
                                development environment""")
    # BigML's username.
    parser.add_argument('--username',
                        action='store',
                        help="BigML's username")

    # BigML's API key.
    parser.add_argument('--api_key',
                        action='store',
                        help="BigML's API key")

    # Path to the training set.
    parser.add_argument('--train',
                        action='store',
                        dest='training_set',
                        help="Training set path")

    # Path to the test set.
    parser.add_argument('--test',
                        action='store',
                        dest='test_set',
                        help="Test set path")

    # Name of the file to output predictions.
    parser.add_argument('--output',
                        action='store',
                        dest='predictions',
                        default='%s/predictions.csv' % NOW,
                        help="Path to the file to output predictions.")

    # The name of the field that represents the objective field (i.e., class or
    # label).
    parser.add_argument('--objective',
                        action='store',
                        dest='objective_field',
                        help="The column number of the Objective Field")

    # Category code.
    parser.add_argument('--category',
                        action='store',
                        dest='category',
                        default=12,
                        type=int,
                        help="Category code")

    # A file including a makdown description
    parser.add_argument('--description',
                        action='store',
                        dest='description',
                        help="""Path to a file with a description in plain
                                text or markdown""")

    # The path to a file containing names if you want to alter BigML's
    # default field names or the ones provided by the train file header.
    parser.add_argument('--field_names',
                        action='store',
                        dest='field_names',
                        help="""Path to a file describing field names. One
                                definition per line (e.g., 0, 'Last Name')""")

    # The path to a file containing types if you want to alter BigML's
    # type auto-detect.
    parser.add_argument('--types',
                        action='store',
                        dest='types',
                        help="""Path to a file describing field types. One
                                definition per line (e.g., 0, 'numeric')""")

    # Fields to include in the dataset.
    parser.add_argument('--dataset_fields',
                        action='store',
                        dest='dataset_fields',
                        help="""Comma-separated list of field column numbers
                                to include in the dataset""")

    # Path to a file that includes a JSON filter.
    parser.add_argument('--json_filter',
                        action='store',
                        help="File including a JSON filter")

    # Path to a file that includes a lisp filter.
    parser.add_argument('--lisp_filter',
                        action='store',
                        help="File including a Lisp filter")

    # Input fields to include in the model.
    parser.add_argument('--model_fields',
                        action='store',
                        dest='model_fields',
                        help="""Comma-separated list of input fields
                                (predictors) to create the model""")

    # Set when the training set file doesn't include a header on the first
    # line.
    parser.add_argument('--no-train-header',
                        action='store_false',
                        dest='train_header',
                        help="The train set file hasn't a header")

    # Set when the test set file doesn't include a header on the first
    # line.
    parser.add_argument('--no-test-header',
                        action='store_false',
                        dest='test_header',
                        help="The test set file hasn't a header")

    # Name to be used with the source and then with datasets, models and
    # predicitions.
    parser.add_argument('--name',
                        action='store',
                        dest='name',
                        default='BigMLer_%s' % NOW,
                        help="Name for the resources in BigML")

    # If a BigML source is provided, the script won't create a new one
    parser.add_argument('--source',
                        action='store',
                        dest='source',
                        help="BigML source Id")

    # If a BigML dataset is provided, the script won't create a new one
    parser.add_argument('--dataset',
                        action='store',
                        dest='dataset',
                        help="BigML dataset Id")

    # If a BigML model is provided, the script will use it to generate
    # predictions.
    parser.add_argument('--model',
                        action='store',
                        dest='model',
                        help="BigML model Id")

    # Use it to compute predictions remotely.
    parser.add_argument('--remote',
                        action='store_true',
                        help="Compute predictions remotely")

    # The path to a file containing model ids.
    parser.add_argument('--models',
                        action='store',
                        dest='models',
                        help="""Path to a file containing model/ids. One model
                                per line (e.g., model/50a206a8035d0706dc000376)""")

    # The path to a file containing a dataset id.
    parser.add_argument('--datasets',
                        action='store',
                        dest='datasets',
                        help="""Path to a file containing a dataset/id. Just one
                        dataset (e.g., dataset/50a20697035d0706da0004a4)""")

    # Number of models to create when using ensembles.
    parser.add_argument('--number_of_models',
                        action='store',
                        dest='number_of_models',
                        default=1,
                        type=int,
                        help="Number of models to create when using ensembles")

    # Sampling to use when using bagging.
    parser.add_argument('--sample_rate',
                        action='store',
                        dest='sample_rate',
                        default=1,
                        type=float,
                        help="Sample rate to create models")

    # Replacement to use when using bagging.
    parser.add_argument('--replacement',
                        action='store_true',
                        help="Use replacement when sampling")

    # Max number of models to create in parallel.
    parser.add_argument('--max_parallel_models',
                        action='store',
                        dest='max_parallel_models',
                        default=1,
                        type=int,
                        help="Max number of models to create in parallel")

    # Randomize feature selection at each split.
    parser.add_argument('--randomize',
                        action='store_true',
                        help="Randomize feature selection at each split.")

    # Use it to add a tag to the new resources created.
    parser.add_argument('--tag',
                        action='append',
                        default=['BigMLer', 'BigMLer_%s' % NOW],
                        help="""Tag to later retrieve new resources""")

    # Use it to retrieve models that were tagged with tag.
    parser.add_argument('--model_tag',
                        help="Retrieve models that were tagged with tag")

    # Make dataset public.
    parser.add_argument('--public_dataset',
                        action='store_true',
                        help="Make generated dataset public")

    # Make model a public black-box model.
    parser.add_argument('--black_box',
                        action='store_true',
                        help="Make generated model black-box")

    # Make model a public white-box model.
    parser.add_argument('--white_box',
                        action='store_true',
                        help="Make generated model white-box")

    # Shows progress information when uploading a file.
    parser.add_argument('--progress_bar',
                        action='store_true',
                        help="Show progress details when creating a source.")

    # Does not create a dataset.
    parser.add_argument('--no_dataset',
                        action='store_true',
                        help="Do not create a dataset.")

    # Does not create a model just a dataset.
    parser.add_argument('--no_model',
                        action='store_true',
                        help="Do not create a model.")

    # Changes to delete mode.
    parser.add_argument('--delete',
                        action='store_true',
                        help="Delete command.")

    # Resources to be deleted.
    parser.add_argument('--ids',
                        action='store',
                        dest='delete_list',
                        help="""Select comma separated list of
                                resources to be deleted.""")

    # Sources selected by tag to be deleted.
    parser.add_argument('--source_tag',
                        help="""Select sources tagged with tag to
                                be deleted""")

    # Datasets selected by tag to be deleted.
    parser.add_argument('--dataset_tag',
                        help="""Select datasets tagged with tag to
                                be deleted""")

    # Predictions selected by tag to be deleted.
    parser.add_argument('--prediction_tag',
                        help="""Select prediction tagged with tag to
                                be deleted""")

    # Resources selected by tag to be deleted.
    parser.add_argument('--all_tag',
                        help="""Select resources tagged with tag to
                                be deleted""")

    # Parses command line arguments.
    ARGS = parser.parse_args(args)

    API_ARGS = {
        'username': ARGS.username,
        'api_key': ARGS.api_key,
        'dev_mode': ARGS.dev_mode,
        'debug': ARGS.debug}

    API = bigml.api.BigML(**API_ARGS)

    output_args = {
        "api": API,
        "training_set": ARGS.training_set,
        "test_set": ARGS.test_set,
        "output": ARGS.predictions,
        "objective_field": ARGS.objective_field,
        "name": ARGS.name,
        "training_set_header": ARGS.train_header,
        "test_set_header": ARGS.test_header,
        "args": ARGS,
    }

    # Reads description if provided.
    if ARGS.description:
        DESCRIPTION = read_description(ARGS.description)
        output_args.update(description=DESCRIPTION)
    else:
        output_args.update(description="Created using BigMLer")

    # Parses fields if provided.
    if ARGS.field_names:
        FIELD_NAMES = read_field_names(ARGS.field_names)
        output_args.update(field_names=FIELD_NAMES)

    # Parses types if provided.
    if ARGS.types:
        TYPES = read_types(ARGS.types)
        output_args.update(types=TYPES)

    # Parses dataset fields if provided.
    if ARGS.dataset_fields:
        DATASET_FIELDS =  map(lambda x: x.strip(), ARGS.dataset_fields.split(','))
        output_args.update(dataset_fields=DATASET_FIELDS)

    # Parses model input fields if provided.
    if ARGS.model_fields:
        MODEL_FIELDS = map(lambda x: x.strip(), ARGS.model_fields.split(','))
        output_args.update(model_fields=MODEL_FIELDS)

    model_ids = []
    # Parses model/ids if provided
    if ARGS.models:
        model_ids = read_models(ARGS.models)
        output_args.update(model_ids=model_ids)

    dataset_id = None
    # Parses dataset/id if provided
    if ARGS.datasets:
        dataset_id = read_dataset(ARGS.datasets)
        ARGS.dataset = dataset_id

    # Retrieve model/ids if provided
    if ARGS.model_tag:
        model_ids = model_ids + list_model_ids(API,
                                               "tags__in=%s" % ARGS.model_tag)
        output_args.update(model_ids=model_ids)

    # Reads a json filter if provided
    if ARGS.json_filter:
        json_filter = read_json_filter(ARGS.json_filter)
        ARGS.json_filter = json_filter

    # Reads a lisp filter if provided
    if ARGS.lisp_filter:
        lisp_filter = read_lisp_filter(ARGS.lisp_filter)
        ARGS.lisp_filter = lisp_filter

    # Parses resources ids if provided.
    if ARGS.delete:
        delete_list = []
        if ARGS.delete_list:
            delete_list = map(lambda x: x.strip(), ARGS.delete_list.split(','))
        if ARGS.all_tag:
            query_string = "tags__in=%s" % ARGS.all_tag
            delete_list.extend(list_source_ids(API, query_string))
            delete_list.extend(list_dataset_ids(API, query_string))
            delete_list.extend(list_model_ids(API, query_string))
            delete_list.extend(list_prediction_ids(API, query_string))
        # Retrieve sources/ids if provided
        if ARGS.source_tag:
            query_string = "tags__in=%s" % ARGS.source_tag
            delete_list.extend(list_source_ids(API, query_string))
        # Retrieve datasets/ids if provided
        if ARGS.dataset_tag:
            query_string = "tags__in=%s" % ARGS.dataset_tag
            delete_list.extend(list_dataset_ids(API, query_string))
        # Retrieve model/ids if provided
        if ARGS.model_tag:
            query_string = "tags__in=%s" % ARGS.model_tag
            delete_list.extend(list_model_ids(API, query_string))
        # Retrieve prediction/ids if provided
        if ARGS.prediction_tag:
            query_string = "tags__in=%s" % ARGS.prediction_tag
            delete_list.extend(list_prediction_ids(API, query_string))

        delete(API, delete_list)
    else:
        compute_output(**output_args)


if __name__ == '__main__':
    main(sys.argv[1:])<|MERGE_RESOLUTION|>--- conflicted
+++ resolved
@@ -281,14 +281,11 @@
             "source_parser": {"header": training_set_header}}
         source = api.create_source(training_set, source_args,
                                    progress_bar=args.progress_bar)
-<<<<<<< HEAD
         source = api.check_resource(source, api.get_source)
 
         fields = Fields(source['object']['fields'],
                         source['object']['source_parser']['missing_tokens'],
                         source['object']['source_parser']['locale'])
-=======
->>>>>>> e334ed1a
 
     # If a source is provided, we retrieve it.
     elif args.source:

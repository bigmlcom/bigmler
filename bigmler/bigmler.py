--- conflicted
+++ resolved
@@ -255,13 +255,8 @@
     else:
         local_model = MultiModel(models)
         for row in test_reader:
-<<<<<<< HEAD
-            input_data = fields.pair(row, objective_field)
-            prediction = local_model.predict(input_data, by_name=False)
-=======
             input_data = fields.pair(row, headers, objective_field)
             prediction = local_model.predict(input_data, by_name=test_set_header)
->>>>>>> c4e62080
             output.write("%s\n" % prediction.encode("utf-8"))
             output.flush()
     output.close()
